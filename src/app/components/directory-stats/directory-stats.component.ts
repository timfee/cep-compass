--- conflicted
+++ resolved
@@ -19,11 +19,8 @@
   DirectoryUser,
   DirectoryGroup,
 } from '../../services/directory.service';
-<<<<<<< HEAD
 import { ErrorDisplayComponent } from '../../shared/components';
-=======
 import { SkeletonCardComponent } from '../../shared/components';
->>>>>>> 6c36ef7e
 
 /**
  * Component for displaying directory statistics and search functionality
@@ -42,11 +39,8 @@
     MatFormFieldModule,
     MatInputModule,
     FormsModule,
-<<<<<<< HEAD
     ErrorDisplayComponent,
-=======
     SkeletonCardComponent,
->>>>>>> 6c36ef7e
   ],
 })
 export class DirectoryStatsComponent implements OnInit {
